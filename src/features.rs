use std::borrow::Cow;
use std::collections::HashMap;
use std::iter::Peekable;

use ordered_float::OrderedFloat;
use rayon::prelude::{IntoParallelRefMutIterator, ParallelIterator};

use crate::aligners::CigarOp;
use crate::haec_io::HAECRecord;
use crate::overlaps::{Overlap, Strand};

// const WINDOW_SIZE: u32 = 1024;
const WINDOW_SIZE: u32 = 5;

#[derive(Clone, Eq, PartialEq, Debug)]
struct OverlapWindow<'a> {
    overlap: &'a Overlap,
    qstart: u32,
    cigar_start_idx: usize,
    cigar_start_offset: u32,
    cigar_end_idx: usize,
    cigar_end_offset: u32,
}

impl<'a> OverlapWindow<'a> {
    fn new(
        overlap: &'a Overlap,
        qstart: u32,
        cigar_start_idx: usize,
        cigar_start_offset: u32,
        cigar_end_idx: usize,
        cigar_end_offset: u32,
    ) -> Self {
        OverlapWindow {
            overlap,
            qstart,
            cigar_start_idx,
            cigar_start_offset,
            cigar_end_idx,
            cigar_end_offset,
        }
    }
}

struct WindowingState<'a> {
    windows: Vec<Vec<OverlapWindow<'a>>>,
    max_ins: Vec<u16>,
}

impl<'a> WindowingState<'a> {
    fn new(seq_len: usize) -> Self {
        let n_windows = (seq_len + WINDOW_SIZE as usize - 1) / WINDOW_SIZE as usize;
        let windows = vec![Vec::new(); n_windows];
        let max_ins = vec![0; seq_len];

        WindowingState { windows, max_ins }
    }
}

fn get_reads_to_overlaps(overlaps: &[Overlap]) -> HashMap<u32, Vec<&Overlap>> {
    let mut read_to_overlaps = HashMap::new();
    for overlap in overlaps {
        read_to_overlaps
            .entry(overlap.qid)
            .or_insert_with(Vec::new)
            .push(overlap);

        read_to_overlaps
            .entry(overlap.tid)
            .or_insert_with(Vec::new)
            .push(overlap);
    }

    read_to_overlaps
}

fn get_cigar_iterator(
    cigar: &[CigarOp],
    is_target: bool,
    strand: Strand,
) -> Box<dyn DoubleEndedIterator<Item = Cow<CigarOp>> + '_> {
    let iter = cigar.iter().map(move |c| {
        if is_target {
            Cow::Borrowed(c)
        } else {
            Cow::Owned(c.reverse())
        }
    });

    if let Strand::Reverse = strand {
        return Box::new(iter.rev());
    }

    Box::new(iter)
}

fn extract_windows<'a, 'b, I>(
    state: &mut WindowingState<'a>,
    overlap: &'a Overlap,
    cigar_iter: &mut Peekable<I>,
    is_target: bool,
) where
    I: Iterator<Item = (usize, Cow<'b, CigarOp>)>,
{
    let first_window;
    let last_window;
    let mut tpos;
    let mut qpos = 0;

    // Read is the target -> tstart
    // Read is the query  -> qstart
    if is_target {
        first_window = (overlap.tstart + WINDOW_SIZE - 1) / WINDOW_SIZE;
        last_window = overlap.tend / WINDOW_SIZE; // semi-closed interval
        tpos = overlap.tstart;
    } else {
        first_window = (overlap.qstart + WINDOW_SIZE - 1) / WINDOW_SIZE;
        last_window = overlap.qend / WINDOW_SIZE; // semi-closed interval
        tpos = overlap.qstart;
    }

    let mut qstart = None;
    let mut cigar_start_idx = None;
    let mut cigar_start_offset = None;
    if tpos % WINDOW_SIZE == 0 {
        qstart = Some(0);
        cigar_start_idx = Some(0);
        cigar_start_offset = Some(0);
    }

    while let Some((cigar_idx, op)) = cigar_iter.next() {
        let (tnew, qnew) = match op.as_ref() {
            CigarOp::Match(l) | CigarOp::Mismatch(l) => (tpos + *l, qpos + *l),
            CigarOp::Deletion(l) => (tpos + *l, qpos),
            CigarOp::Insertion(l) => {
                let prev_op_win = (tpos - 1) / WINDOW_SIZE;
                if first_window <= prev_op_win && prev_op_win < last_window {
                    state.max_ins[(tpos - 1) as usize] =
                        state.max_ins[(tpos - 1) as usize].max(*l as u16);
                }
                qpos += *l;
                continue;
            }
        };

        let current_w = tpos / WINDOW_SIZE;
        let new_w = tnew / WINDOW_SIZE;
        let diff_w = new_w - current_w; // Can span more than one window

        if diff_w == 0 {
            // Still in the same window - continue with looping
            tpos = tnew;
            qpos = qnew;
            continue;
        }

        // Handle first diff_w - 1 windows
        for i in 1..diff_w {
            let offset = (current_w + i) * WINDOW_SIZE - tpos;

            // If there was full window -> emit it, else label start
            if cigar_start_idx.is_some() {
                state.windows[(current_w + i) as usize - 1].push(OverlapWindow::new(
                    overlap,
                    qstart.unwrap(),
                    cigar_start_idx.unwrap(),
                    cigar_start_offset.unwrap(),
                    cigar_idx,
                    offset,
                ));
                //handle qpos
                if let CigarOp::Match(_) | CigarOp::Mismatch(_) = op.as_ref() {
                    qstart.replace(qpos + offset);
                }

                cigar_start_idx.replace(cigar_idx);
                cigar_start_offset.replace(offset);
            } else {
                qstart = Some(qpos + offset);
                cigar_start_idx = Some(cigar_idx);
                cigar_start_offset = Some(offset)
            }
        }

        // Handle the last one
        let offset = new_w * WINDOW_SIZE - tpos;

        let mut qend = if let CigarOp::Match(_) | CigarOp::Mismatch(_) = op.as_ref() {
            qpos + offset
        } else {
            qpos
        };

        let cigar_end_idx;
        let cigar_end_offset;
        if tnew == new_w * WINDOW_SIZE {
            if let Some(CigarOp::Insertion(l)) = cigar_iter.peek().map(|(_, op)| op.as_ref()) {
                qend += *l;
                cigar_end_idx = cigar_idx + 2;
            } else {
                cigar_end_idx = cigar_idx + 1;
            }

            cigar_end_offset = 0; // Beginning of the new op
        } else {
            cigar_end_idx = cigar_idx;
            cigar_end_offset = offset;
        }

        if cigar_start_idx.is_some() {
            state.windows[new_w as usize - 1].push(OverlapWindow::new(
                overlap,
                qstart.unwrap(),
                cigar_start_idx.unwrap(),
                cigar_start_offset.unwrap(),
                cigar_end_idx,
                cigar_end_offset,
            ));
            qstart.replace(qend);
            cigar_start_idx.replace(cigar_end_idx);
            cigar_start_offset.replace(cigar_end_offset);
        } else {
            qstart = Some(qend);
            cigar_start_idx = Some(cigar_end_idx);
            cigar_start_offset = Some(cigar_end_offset);
        }

        tpos = tnew;
        qpos = qnew;
    }
}

fn get_features_for_window(
    tstart: usize,
    overlaps: &mut [OverlapWindow],
    max_ins: &[u16],
    tid: u32,
    //reads: &[HAECRecord],
) {
    overlaps.sort_by_key(|ow| OrderedFloat(-ow.overlap.accuracy.unwrap()));

    let mut max = 0;
    for ow in overlaps.iter().take(30) {
        let mut cigar = get_cigar_iterator(
            ow.overlap.cigar.as_ref().unwrap(),
            ow.overlap.tid == tid,
            ow.overlap.strand,
        );

        for _ in 0..ow.cigar_start_idx {
            cigar.next();
        }

        let m = cigar
            .take(ow.cigar_end_idx - ow.cigar_start_idx)
            .filter_map(|c| match c.as_ref() {
                CigarOp::Insertion(l) => Some(*l),
                _ => None,
            })
            .max()
            .unwrap_or(0);

        max = max.max(m);
    }

    println!(
        "Feat length for window: {}",
        max_ins[tstart..tstart + WINDOW_SIZE as usize]
            .iter()
            .map(|v| *v as u32)
            .sum::<u32>()
            + WINDOW_SIZE
    );

    println!(
        "n_overlaps for this window: {}, max ins: {}",
        overlaps.len(),
        max
    );
}

fn generate_features_for_read(
    read: &HAECRecord,
    tid: u32,
    overlaps: &[&Overlap],
    reads: &[HAECRecord],
) {
    // Get overlaps for windows
    let mut state = WindowingState::new(read.seq.len());

    for overlap in overlaps {
        let mut cigar_iter = get_cigar_iterator(
            overlap.cigar.as_ref().unwrap(),
            overlap.tid == tid,
            overlap.strand,
        )
        .enumerate()
        .peekable();

        // Move to first full window
        extract_windows(&mut state, &overlap, &mut cigar_iter, overlap.tid == tid);

        //state.windows.iter().for_each(|w|get)

        //todo!("Work on extracting features from windows")
    }

    for i in (0..read.seq.len()).step_by(WINDOW_SIZE as usize) {
        get_features_for_window(
            i,
            &mut state.windows[i / WINDOW_SIZE as usize],
            &state.max_ins,
            //&reads,
            tid,
        );
    }
}

pub fn extract_features(reads: &[HAECRecord], overlaps: &[Overlap]) {
    let mut read_to_overlaps = get_reads_to_overlaps(overlaps);

<<<<<<< HEAD
    read_to_overlaps.par_iter_mut().for_each(|(rid, ovlps)| {
        generate_features_for_read(&reads[*rid as usize], *rid, ovlps, reads)
    });
=======
    read_to_overlaps
        .par_iter_mut()
        .map(|(rid, ovlps)| generate_features_for_read(&reads[*rid as usize], ovlps, *rid));
}

#[cfg(test)]
mod tests {

    use std::borrow::Cow;

    use crate::{
        aligners::{
            wfa::{WFAAlignerBuilder, WFAAlignmentScope, WFAAlignmentSpan, WFADistanceMetric},
            CigarOp,
        },
        features::OverlapWindow,
        overlaps::{Overlap, Strand},
    };

    use super::{extract_windows, get_cigar_iterator, WindowingState};

    #[test]
    fn test_extract_windows1() {
        let query_seq = "AACTAAGTGTCGGTGGCTACTATATATCAGGTCCT";
        let target_seq = "AGCTAGTGTCAATGGCTACTTTTCAGGTCCT";
        let q_len = query_seq.len() as u32;
        let t_len = target_seq.len() as u32;

        let mut builder = WFAAlignerBuilder::new();
        builder.set_distance_metric(WFADistanceMetric::Edit);
        let aligner = builder.build();
        let cigar = aligner.align(query_seq, target_seq);
        let mut overlap = Overlap::new(
            0,
            q_len,
            0,
            q_len - 1,
            Strand::Forward,
            1,
            t_len,
            0,
            t_len - 1,
        );
        overlap.cigar = cigar;
        let mut cigar_iter =
            get_cigar_iterator(overlap.cigar.as_ref().unwrap(), true, Strand::Forward)
                .enumerate()
                .peekable();

        let mut state = WindowingState::new(target_seq.len());
        extract_windows(&mut state, &overlap, &mut cigar_iter, true);

        let mut expected_state = WindowingState::new(target_seq.len());
        expected_state.windows[0].push(OverlapWindow::new(&overlap, 0, 0, 0, 4, 0));
        expected_state.windows[0].push(OverlapWindow::new(&overlap, 6, 4, 0, 5, 0));
        expected_state.windows[0].push(OverlapWindow::new(&overlap, 11, 5, 0, 6, 3));
        expected_state.windows[0].push(OverlapWindow::new(&overlap, 16, 6, 3, 8, 0));
        expected_state.windows[0].push(OverlapWindow::new(&overlap, 22, 8, 0, 12, 3));
        expected_state.windows[0].push(OverlapWindow::new(&overlap, 29, 12, 3, 12, 8));

        for i in 0..state.windows[0].len() {
            assert_eq!(state.windows[0][i], expected_state.windows[0][i]);
        }
    }

    #[test]
    fn test_extract_windows2() {
        let query_seq = "AATTTTTTTTTTTTTTTTTTTTGCACC";
        let target_seq = "AAGCTTTTTTTTTTTTTTTTTTTTCGTCC";
        let q_len = query_seq.len() as u32;
        let t_len = target_seq.len() as u32;

        let mut builder = WFAAlignerBuilder::new();
        builder.set_distance_metric(WFADistanceMetric::GapAffine {
            match_: (0),
            mismatch: (6),
            gap_opening: (4),
            gap_extension: (2),
        });
        let aligner = builder.build();
        let cigar = aligner.align(query_seq, target_seq);
        println!("{:?}", cigar);

        let mut overlap = Overlap::new(
            0,
            q_len,
            0,
            q_len - 1,
            Strand::Forward,
            1,
            t_len,
            0,
            t_len - 1,
        );
        overlap.cigar = cigar;
        let mut cigar_iter =
            get_cigar_iterator(overlap.cigar.as_ref().unwrap(), true, Strand::Forward)
                .enumerate()
                .peekable();

        let mut state = WindowingState::new(target_seq.len());
        extract_windows(&mut state, &overlap, &mut cigar_iter, true);

        let mut expected_state = WindowingState::new(target_seq.len());
        expected_state.windows[0].push(OverlapWindow::new(&overlap, 0, 0, 0, 2, 1));
        expected_state.windows[0].push(OverlapWindow::new(&overlap, 3, 2, 1, 2, 6));
        expected_state.windows[0].push(OverlapWindow::new(&overlap, 8, 2, 6, 2, 11));
        expected_state.windows[0].push(OverlapWindow::new(&overlap, 13, 2, 11, 2, 16));
        expected_state.windows[0].push(OverlapWindow::new(&overlap, 18, 2, 16, 3, 1));

        for i in 0..state.windows[0].len() {
            assert_eq!(state.windows[0][i], expected_state.windows[0][i]);
        }
    }
>>>>>>> b1a8b730
}<|MERGE_RESOLUTION|>--- conflicted
+++ resolved
@@ -319,14 +319,9 @@
 pub fn extract_features(reads: &[HAECRecord], overlaps: &[Overlap]) {
     let mut read_to_overlaps = get_reads_to_overlaps(overlaps);
 
-<<<<<<< HEAD
     read_to_overlaps.par_iter_mut().for_each(|(rid, ovlps)| {
         generate_features_for_read(&reads[*rid as usize], *rid, ovlps, reads)
     });
-=======
-    read_to_overlaps
-        .par_iter_mut()
-        .map(|(rid, ovlps)| generate_features_for_read(&reads[*rid as usize], ovlps, *rid));
 }
 
 #[cfg(test)]
@@ -438,5 +433,4 @@
             assert_eq!(state.windows[0][i], expected_state.windows[0][i]);
         }
     }
->>>>>>> b1a8b730
 }